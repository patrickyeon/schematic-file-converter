#!/usr/bin/python
# encoding: utf-8
#pylint: disable=R0904
""" The geda parser test class """

# upconvert.py - A universal hardware design file format converter using
# Format:       upverter.com/resources/open-json-format/
# Development:  github.com/upverter/schematic-file-converter
#
# Copyright 2011 Upverter, Inc.
#
# Licensed under the Apache License, Version 2.0 (the "License");
# you may not use this file except in compliance with the License.
# You may obtain a copy of the License at
#
#   http://www.apache.org/licenses/LICENSE-2.0
#
# Unless required by applicable law or agreed to in writing, software
# distributed under the License is distributed on an "AS IS" BASIS,
# WITHOUT WARRANTIES OR CONDITIONS OF ANY KIND, either express or implied.
# See the License for the specific language governing permissions and
# limitations under the License.

import os
from unittest import TestCase
import StringIO
<<<<<<< HEAD
from upconvert.parser.geda import GEDA, GEDAError, GEDAText, \
                                  GEDADesign
=======
from upconvert.parser.geda import GEDA, GEDAError, GEDAText
>>>>>>> 22a9127c

import upconvert.core.design
import upconvert.core.shape


class GEDAEmpty(TestCase):
    """ The tests of a blank geda parser """

    def test_create_new_geda_parser(self):
        """ Test creating an empty parser. """
        parser = GEDA()
        assert parser != None


<<<<<<< HEAD
class GEDADesignTests(TestCase):

    def test_adding_license_text(self):
        geda_text = GEDAText('BSD', attribute='use_license')
        design = GEDADesign()
        design.add_geda_text(geda_text)
=======
class GEDATextTests(TestCase):

    def test_adding_license_text(self):
        """ Test adding license text to design from GEDAText """
        geda_text = GEDAText('BSD', attribute='use_license')
        parser = GEDA()
        design = upconvert.core.design.Design()
        parser.add_text_to_design(design, geda_text)
>>>>>>> 22a9127c

        self.assertEquals(
            design.design_attributes.metadata.license,
            'BSD'
        )

<<<<<<< HEAD
    def test_adding_license_text(self):
        geda_text = GEDAText('some text', attribute='test_attr')
        design = GEDADesign()
        design.add_geda_text(geda_text)
=======
    def test_adding_attribute_to_design(self):
        """ Add regular attribute to design from GEDAText """
        geda_text = GEDAText('some text', attribute='test_attr')
        parser = GEDA()
        design = upconvert.core.design.Design()
        parser.add_text_to_design(design, geda_text)
>>>>>>> 22a9127c

        self.assertEquals(
            design.design_attributes.attributes['test_attr'],
            'some text'
        )

class GEDATestCase(TestCase):
    def setUp(self):
        """
        Set up a new GEDA parser with simplified setting for easier
        testing. The scale factor is 10 and the origin is set to 
        (0, 0) for easier calculation of correct/converted values.
        """
        self.geda_parser = GEDA()
        ## for easier validation
        self.geda_parser.SCALE_FACTOR = 10
        self.geda_parser.set_offset(upconvert.core.shape.Point(0, 0))

    def test_parsing_invalid_command(self):
        """ Test parsing a line command into a Line object. """
        invalid_string = "L -400 500 440 560 3 0 0 0 -1 -1",
        stream =  StringIO.StringIO(invalid_string)
        self.assertRaises(
            GEDAError, 
            self.geda_parser._parse_command,
            stream
        )


class GEDALineParsingTests(GEDATestCase):

    def test_parsing_lines_from_command(self):
        """ Test parsing a line command into a Line object. """
        test_strings = [
            "L 40800 46600 45700 46600 3 0 0 0 -1 -1",
            "L 42300 45900 42900 45500 3 0 0 0 -1 -1",
            "L -400 500 440 560 3 0 0 0 -1 -1",
        ]

        for line_string in test_strings:
            typ, params =  self.geda_parser._parse_command(
                StringIO.StringIO(line_string)
            )
            self.assertEquals(typ, 'L')
            line_obj = self.geda_parser._parse_L(None, params)
            self.assertEquals(line_obj.type, 'line')
            self.assertEquals(
                line_obj.p1.x,
                params['x1']/self.geda_parser.SCALE_FACTOR
            )
            self.assertEquals(
                line_obj.p1.y,
                params['y1']/self.geda_parser.SCALE_FACTOR
            )
            self.assertEquals(
                line_obj.p2.x,
                params['x2']/self.geda_parser.SCALE_FACTOR
            )
            self.assertEquals(
                line_obj.p2.y,
                params['y2']/self.geda_parser.SCALE_FACTOR
            )

    def test_parsing_mirrored_lines_from_command(self):
        test_strings = [
            "L 40800 46600 45700 46600 3 0 0 0 -1 -1",
            "L 42300 45900 42900 45500 3 0 0 0 -1 -1",
            "L -400 500 440 560 3 0 0 0 -1 -1",
        ]
        for line_string in test_strings:
            typ, params =  self.geda_parser._parse_command(
                StringIO.StringIO(line_string)
            )
            self.assertEquals(typ, 'L')
            params['mirror'] = True
            line_obj = self.geda_parser._parse_L(None, params)
            self.assertEquals(line_obj.type, 'line')
            self.assertEquals(
                line_obj.p1.x,
                0-params['x1']/self.geda_parser.SCALE_FACTOR
            )
            self.assertEquals(
                line_obj.p1.y,
                params['y1']/self.geda_parser.SCALE_FACTOR
            )
            self.assertEquals(
                line_obj.p2.x,
                0-params['x2']/self.geda_parser.SCALE_FACTOR
            )
            self.assertEquals(
                line_obj.p2.y,
                params['y2']/self.geda_parser.SCALE_FACTOR
            )


class GEDATextParsingTest(GEDATestCase):

    def test_parsing_single_line_text_label(self):
        """ Test extracting text commands from input stream. """

        valid_text = """T 16900 35800 3 10 1 0 0 0 1
Text string!"""

        text_stream = StringIO.StringIO(valid_text)
        typ, params =  self.geda_parser._parse_command(text_stream)
        self.assertEquals(typ, 'T')
        geda_text = self.geda_parser._parse_T(text_stream, params)

        self.assertEquals(geda_text.attribute, None)
        self.assertEquals(geda_text.content, "Text string!")

    def test_parsing_multi_line_text_label(self):
        valid_text = """T 16900 35800 3 10 1 0 0 0 4
Text string!
And more ...
and more ...
text!"""
        text_stream = StringIO.StringIO(valid_text)
        typ, params =  self.geda_parser._parse_command(text_stream)
        self.assertEquals(typ, 'T')
        geda_text = self.geda_parser._parse_T(text_stream, params)

        text = """Text string!
And more ...
and more ...
text!"""

        self.assertEquals(geda_text.attribute, None)
        self.assertEquals(geda_text.content, text)


class GEDAEnvironmentParsingTests(GEDATestCase):

    def test_parsing_environment_with_attributes(self):
        """ Tests parsing attribute environments and enclosed attribute
            commands.
        """
        no_env = "P 100 600 200 600 1 0 0"
        stream = StringIO.StringIO(no_env)
        attributes = self.geda_parser._parse_environment(stream)
        self.assertEquals(attributes, None)
        self.assertEquals(stream.tell(), 0)

        valid_env = """{
T 150 650 5 8 1 1 0 6 1
pinnumber=3
T 150 650 5 8 0 1 0 6 1
pinseq=3
T 250 500 9 16 0 1 0 0 1
pinlabel=+=?
T 150 550 5 8 1 1 0 8 1
sometype=in
}"""
        expected_attributes = {
            '_pinnumber': '3',
            '_pinseq': '3',
            '_pinlabel': '+=?',
            'sometype': 'in',
        }
        stream = StringIO.StringIO(valid_env)
        attributes = self.geda_parser._parse_environment(stream)

        self.assertEquals(attributes, expected_attributes)

    def test_parsing_environment_with_invalid_multi_line_attribute(self):
<<<<<<< HEAD
=======
        """ Test parsing environemt with invalid multi-line attribute """
>>>>>>> 22a9127c
        no_env = "P 100 600 200 600 1 0 0"
        stream = StringIO.StringIO(no_env)
        attributes = self.geda_parser._parse_environment(stream)
        self.assertEquals(attributes, None)
        self.assertEquals(stream.tell(), 0)

<<<<<<< HEAD
        valid_env = """{
T 150 650 5 8 1 1 0 6 1
attribute_label=this is an attribute
but stretches over multiple lines which
is invalid in GEDA.
}"""
        self.assertEquals(attributes, None)

=======
>>>>>>> 22a9127c

class GEDAAngleConversionTests(GEDATestCase):
    """ The tests of the geda parser """
    # pylint: disable=W0212

    def test_conv_angle(self):
        """ Test converting angles from degrees to pi radians. """
        angles = [
            (0, 0),
            (90, 1.5),
            (180, 1.0),
            (220, 0.8),
            (270, 0.5),
            (510, 1.2),
        ]

        for angle, expected in angles:
            converted = self.geda_parser.conv_angle(angle)
            self.assertEquals(expected, converted)


class GEDATests(GEDATestCase):

    def test_constructor(self):
        """
        Test constructor with different parameters to ensure
        that symbols and symbol directories are handled correctly.
        """
        ## get number of symbols in symbols directory
        symbols = set()
        for dummy, dummy, filenames in os.walk('upconvert/library/geda'):
            for filename in filenames:
                if filename.endswith('.sym'):
                    symbols.add(filename)

        geda_parser = GEDA()
        self.assertEquals(len(geda_parser.known_symbols), len(symbols))

        geda_parser = GEDA([
            './test/geda/simple_example/symbols',
            '/invalid/dir/gEDA',
        ])

        self.assertEquals(len(geda_parser.known_symbols), len(symbols))
        self.assertEquals(
            geda_parser.known_symbols['opamp'],
            './test/geda/simple_example/symbols/opamp.sym'
        )

        geda_parser = GEDA([
            'test/geda/simple_example/symbols',
            '/invalid/dir/gEDA',
        ])

        self.assertTrue('title-B' in geda_parser.known_symbols)

        geda_parser = GEDA()
        self.assertTrue('title-B' in geda_parser.known_symbols)


class GEDATitleParsingTest(GEDATestCase):

<<<<<<< HEAD
    def test__parse_title_frame(self):
=======
    def test_parse_title_frame(self):
        """ Test parsing title frame components """
>>>>>>> 22a9127c
        title_frames = {
            'title-E': (44000, 34000),
            'title-bordered-E': (44000, 34000),
            'title-bordered-D': (34000, 22000),
            'title-bordered-A': (11000, 8500),
            'title-bordered-C': (22000, 17000),
            'title-bordered-B': (17000, 11000),
            'title-A0': (46800, 33100),
            'title-A1': (33100, 23300),
            'title-A2': (23300, 16500),
            'title-A3': (16500, 11600),
            'title-A4': (11600, 8200),
            'title-A0-2': (46800, 33100),
            'title-A1-2': (33100, 23300),
            'title-A2-2': (23300, 16500),
            'title-A3-2': (16500, 11600),
            'title-A4-2': (11600, 8200),
            'title-D': (34000, 22000),
            'title-B': (17000, 11000),
            'title-C': (22000, 17000),
            'title-A': (11000, 8500),
            'title-bordered-A4': (11600, 8200),
            'title-bordered-A1': (33100, 23300),
            'title-bordered-A0': (46800, 33100),
            'title-bordered-A3': (16500, 11600),
            'title-bordered-A2': (23300, 16500),
            'title-dg-1': (17000, 11000),
            'title-small-square': (7600, 6900),
            'titleblock': (7500, 1800),
            'titleblock1': (11000, 8500),
            'titleblock2': (22000, 17000),
            'titleblock3': (33000, 25500),
            'titleblock4': (44000, 34000),
            'title-B-nameOnEdge': (26600, 17000),
            'title-B-cibolo': (26600, 17000),
            'title-block': (7500, 1800),
        }

        params = {
            'x': 3200,
            'y': 3109,
        }

        geda_parser = GEDA()
        for name, filename in geda_parser.known_symbols.items():
            if name.startswith('title'):
                params['basename'] = name

                ## reset geda parser
                geda_parser.frame_width = 0
                geda_parser.frame_height = 0

                geda_parser.design = upconvert.core.design.Design()
                geda_parser._parse_title_frame(params)

                self.assertEquals(geda_parser.offset.x, params['x'])
                self.assertEquals(geda_parser.offset.y, params['y'])

                self.assertEquals(
                    geda_parser.frame_width,
                    title_frames[name][0]
                )
                self.assertEquals(
                    geda_parser.frame_height,
                    title_frames[name][1]
                )

        ## check that method does not break when invalid file is passed
        params['basename'] = 'invalid_symbol.sym'

        geda_parser = GEDA()
        geda_parser._parse_title_frame(params)

        self.assertEquals(geda_parser.offset.x, params['x'])
        self.assertEquals(geda_parser.offset.y, params['y'])

        ## check if default is set correctly
        self.assertEquals(geda_parser.frame_width, 46800)
        self.assertEquals(geda_parser.frame_height, 34000)


class GEDABooleanConversionTests(GEDATestCase):

    def test_converting_boolean_values_equal_to_True(self):
        """
        Tests converting various values equal to ``True`` to boolean.
        """
        for test_bool in ['1', 1, True, 'true']:
            self.assertEquals('true', self.geda_parser.conv_bool(test_bool))

    def test_converting_boolean_values_equal_to_False(self):
        """
        Tests converting various values equal to ``False`` to boolean.
        """
        for test_bool in ['0', 0, False, 'false']:
            self.assertEquals('false', self.geda_parser.conv_bool(test_bool))


class GEDAScaleConversionTests(GEDATestCase):

    def test_converting_mils_to_pixel_scale(self):
        """ Test converting MILS to pixels. """
        test_mils = [
            (2, 0),
            (100, 10),
            (3429, 342),
            (0, 0),
            (-50, -5),
            (-1238, -123),
        ]
        self.geda_parser.set_offset(upconvert.core.shape.Point(0, 0))
        for mils, expected in test_mils:
            self.assertEquals(
                self.geda_parser.y_to_px(mils),
                expected
            )
            self.assertEquals(
                self.geda_parser.x_to_px(mils),
                expected
            )


class GEDANetTests(GEDATestCase):

    def test_calculate_nets(self):
        """ Test calculating and creating nets from net segment
            commands.
        """
        net_sample = """N 52100 44400 54300 44400 4
N 54300 44400 54300 46400 4
{
T 54300 44400 5 8 0 1 0 8 1
netname=test
}
N 53200 45100 53200 43500 4
N 55000 44400 56600 44400 4
{
T 55000 44400 5 8 0 1 0 8 1
netname=another name
}
N 55700 45100 55700 44400 4
{
T 55700 45100 5 8 0 1 0 8 1
netname=another name
}
N 55700 44400 55700 43500 4"""
        stream = StringIO.StringIO(net_sample)
        self.geda_parser.parse_schematic(stream)
        design = self.geda_parser.design

        ## check nets from design
        self.assertEquals(len(design.nets), 3)

        self.assertItemsEqual(
            [net.net_id for net in design.nets],
            ['another name', 'test', '']
        )
        self.assertItemsEqual(
            [net.attributes.get('_name', None) for net in design.nets],
            ['another name', 'test', None]
        )

        sorted_nets = {}
        for net in design.nets:
            sorted_nets[len(net.points)] = net.points

        self.assertEquals(sorted_nets.keys(), [2, 3, 5])

        points_n1 = sorted_nets[2]
        points_n2 = sorted_nets[3]
        points_n3 = sorted_nets[5]

        self.assertItemsEqual(
            points_n1.keys(),
            ['5320a4510', '5320a4350']
        )
        self.assertEquals(
            points_n1['5320a4510'].connected_points,
            ['5320a4350']
        )
        self.assertEquals(
            points_n1['5320a4350'].connected_points,
            ['5320a4510']
        )


        self.assertEquals(
            sorted(points_n2.keys()),
            sorted([
                '5210a4440', '5430a4640', '5430a4440'
            ])
        )
        self.assertEquals(
            sorted(points_n2['5210a4440'].connected_points),
            ['5430a4440']
        )
        self.assertEquals(
            sorted(points_n2['5430a4640'].connected_points),
            ['5430a4440']
        )
        self.assertEquals(
            sorted(points_n2['5430a4440'].connected_points),
            ['5210a4440', '5430a4640']
        )

        self.assertEquals(
            sorted(points_n3.keys()),
            sorted([
                '5500a4440', '5660a4440', '5570a4510',
                '5570a4440', '5570a4350'
            ])
        )
        self.assertEquals(
            sorted(points_n3['5500a4440'].connected_points),
            ['5570a4440'],
        )
        self.assertEquals(
            sorted(points_n3['5660a4440'].connected_points),
            ['5570a4440'],
        )
        self.assertEquals(
            sorted(points_n3['5570a4510'].connected_points),
            ['5570a4440'],
        )
        self.assertEquals(
            sorted(points_n3['5570a4440'].connected_points),
            ['5500a4440', '5570a4350', '5570a4510', '5660a4440'],
        )
        self.assertEquals(
            sorted(points_n3['5570a4350'].connected_points),
            ['5570a4440'],
        )

    def test_complex_net_example_with_test_file(self):
        """ Test complex net example with test file. """
        net_schematic = 'test/geda/nets.sch'
        design = self.geda_parser.parse(net_schematic)

        self.assertEquals(len(design.nets), 4)

        net_names = [net.net_id for net in design.nets]
        self.assertEquals(
            sorted(net_names),
            sorted(['advanced', 'long test', 'short_test', 'simple']),
        )


class GEDABusParsingTests(GEDATestCase):

    def test_parsing_buses_from_command(self):
        """ Tests parsing bus commands from stream, extracting
            busripper components and substituting the corresponding
            net segments.
        """
        bus_data = """U 800 0 800 1000 10 -1
N 1000 800 1200 800 4
C 1000 800 1 180 0 busripper-1.sym
{
T 1000 400 5 8 0 0 180 0 1
device=none
}
N 600 400 300 400 4
C 600 400 1 270 0 busripper-1.sym
{
T 1000 400 5 8 0 0 270 0 1
device=none
}"""
        stream = StringIO.StringIO(bus_data)
        self.geda_parser.parse_schematic(stream)
        design = self.geda_parser.design

        ## check nets from design
        self.assertEquals(len(design.nets), 1)

        point_ids = design.nets[0].points.keys()
        expected_points = [
            '80a100', '80a0', '120a80', '100a80', '80a60',
            '30a40', '60a40', '80a20'
        ]

        self.assertEquals(
            sorted(point_ids),
            sorted(expected_points),
        )


class GEDAEmbeddedSectionTests(GEDATestCase):

    def test_skip_embedded_section(self):
        """ Tests skipping an embedded section (enclosed in '[' & ']')."""
        data = """C 1000 800 1 180 0 busripper-1.sym\n"""
        stream = StringIO.StringIO(data)
        self.assertEquals(stream.tell(), 0)

        self.geda_parser.skip_embedded_section(stream)
        self.assertEquals(stream.tell(), 0)

        data += """[
T 1000 400 5 8 0 0 180 0 1
device=none
]\n"""
        stream = StringIO.StringIO(data)
        self.assertEquals(stream.tell(), 0)

        self.geda_parser._parse_command(stream)
        self.geda_parser.skip_embedded_section(stream)
        self.assertEquals(stream.tell(), len(data))


class GEDASegmentParsingTests(GEDATestCase):

    def test_parsing_simple_segment_from_command(self):
        """ Tests parsing a net segment command into NetPoints."""
        simple_segment = "N 47300 48500 43500 48500 4"

        self.geda_parser.segments = set()
        self.geda_parser.net_points = dict()
        self.geda_parser.net_names = dict()

        stream = StringIO.StringIO(simple_segment)
        typ, params = self.geda_parser._parse_command(stream)
        self.assertEquals(typ, 'N')
        self.geda_parser._parse_N(stream, params)

        np_a, np_b = self.geda_parser.segments.pop()
        self.assertEquals(np_a.point_id, '4730a4850')
        self.assertEquals(np_a.x, 4730)
        self.assertEquals(np_a.y, 4850)

        self.assertEquals(np_b.point_id, '4350a4850')
        self.assertEquals(np_b.x, 4350)
        self.assertEquals(np_b.y, 4850)

        expected_points = [(4730, 4850), (4350, 4850)]
        for x, y in expected_points:
            point = self.geda_parser.net_points[(x, y)]
            self.assertEquals(point.point_id, '%da%d' % (x, y))
            self.assertEquals(point.x, x)
            self.assertEquals(point.y, y)

    def test_parsing_complex_segment_from_command(self):
        """ Tests parsing a complex net segment command into NetPoints."""
        complex_segment = """N 47300 48500 43500 48500 4
{
T 43800 48300 5 10 1 1 0 0 1
netname=+_1
}"""
        self.geda_parser.segments = set()
        self.geda_parser.net_points = dict()
        self.geda_parser.net_names = dict()

        stream = StringIO.StringIO(complex_segment)
        typ, params = self.geda_parser._parse_command(stream)
        self.assertEquals(typ, 'N')
        self.geda_parser._parse_N(stream, params)

        expected_points = [(4730, 4850), (4350, 4850)]
        for x, y in expected_points:
            point = self.geda_parser.net_points[(x, y)]
            self.assertEquals(point.point_id, '%da%d' % (x, y))
            self.assertEquals(point.x, x)
            self.assertEquals(point.y, y)


class GEDAArcParsingTests(GEDATestCase):

    def test_parse_arc_of_quarter_circle(self):
        """ Tests parsing an arc command into an Arc object. """
        typ, params =  self.geda_parser._parse_command(
            StringIO.StringIO("A 41100 48500 1900 0 90 3 0 0 0 -1 -1")
        )
        self.assertEquals(typ, 'A')
        arc_obj = self.geda_parser._parse_A(None, params)
        self.assertEquals(arc_obj.type, 'arc')
        self.assertEquals(arc_obj.x, 4110)
        self.assertEquals(arc_obj.y, 4850)
        self.assertEquals(arc_obj.radius, 190)
        self.assertEquals(arc_obj.start_angle, 0.0)
        self.assertEquals(arc_obj.end_angle, 1.5)
        ## mirrored arc
        params['mirror'] = True
        arc_obj = self.geda_parser._parse_A(None, params)
        self.assertEquals(arc_obj.x, -4110)
        self.assertEquals(arc_obj.y, 4850)
        self.assertEquals(arc_obj.radius, 190)
        self.assertEquals(arc_obj.start_angle, 1.5)
        self.assertEquals(arc_obj.end_angle, 1.0)

    def test_parse_arc_with_sweepangle_200(self):
<<<<<<< HEAD
=======
        """ Test parsing arc with sweepangle 200 """
>>>>>>> 22a9127c
        typ, params =  self.geda_parser._parse_command(
            StringIO.StringIO("A 44300 49800 500 30 200 3 0 0 0 -1 -1")
        )
        self.assertEquals(typ, 'A')
        arc_obj = self.geda_parser._parse_A(None, params)
        self.assertEquals(arc_obj.type, 'arc')
        self.assertEquals(arc_obj.x, 4430)
        self.assertEquals(arc_obj.y, 4980)
        self.assertEquals(arc_obj.radius, 50)
        self.assertEquals(arc_obj.start_angle, 1.8)
        self.assertEquals(arc_obj.end_angle, 0.7)
        ## mirrored arc
        params['mirror'] = True
        arc_obj = self.geda_parser._parse_A(None, params)
        self.assertEquals(arc_obj.type, 'arc')
        self.assertEquals(arc_obj.x, -4430)
        self.assertEquals(arc_obj.y, 4980)
        self.assertEquals(arc_obj.radius, 50)
        self.assertEquals(arc_obj.start_angle, 0.3)
        self.assertEquals(arc_obj.end_angle, 1.2)

    def test_parse_arc_with_sweepangle_291(self):
<<<<<<< HEAD
=======
        """ Test parsing arc with sweepangle 291 """
>>>>>>> 22a9127c
        typ, params =  self.geda_parser._parse_command(
            StringIO.StringIO("A 45100 48400 700 123 291 3 0 0 0 -1 -1")
        )
        self.assertEquals(typ, 'A')
        arc_obj = self.geda_parser._parse_A(None, params)
        self.assertEquals(arc_obj.type, 'arc')
        self.assertEquals(arc_obj.x, 4510)
        self.assertEquals(arc_obj.y, 4840)
        self.assertEquals(arc_obj.radius, 70)
        self.assertEquals(arc_obj.start_angle, 1.3)
        self.assertEquals(arc_obj.end_angle, 1.7)

    def test_parse_arc_with_sweepangle_larger_full_circle(self):
<<<<<<< HEAD
=======
        """ Test parsing arc larger then full circle """
>>>>>>> 22a9127c
        typ, params =  self.geda_parser._parse_command(
            StringIO.StringIO("A 45100 48400 700 123 651 3 0 0 0 -1 -1")
        )
        self.assertEquals(typ, 'A')
        arc_obj = self.geda_parser._parse_A(None, params)
        self.assertEquals(arc_obj.type, 'arc')
        self.assertEquals(arc_obj.x, 4510)
        self.assertEquals(arc_obj.y, 4840)
        self.assertEquals(arc_obj.radius, 70)
        self.assertEquals(arc_obj.start_angle, 1.3)
        self.assertEquals(arc_obj.end_angle, 1.7)

    def test_parse_arc_with_large_sweepangle(self):
<<<<<<< HEAD
=======
        """ Test parsing arc with large sweepangle """
>>>>>>> 22a9127c
        typ, params =  self.geda_parser._parse_command(
            StringIO.StringIO("A 0 0 500 30 200 3 0 0 0 -1 -1")
        )
        self.assertEquals(typ, 'A')
        params['mirror'] = True
        arc_obj = self.geda_parser._parse_A(None, params)
        self.assertEquals(arc_obj.type, 'arc')
        self.assertEquals(arc_obj.x, 0)
        self.assertEquals(arc_obj.y, 0)
        self.assertEquals(arc_obj.radius, 50)
        ## mirrored to 310 (0.3) + 200 = 510 (1.2)
        self.assertEquals(arc_obj.start_angle, 0.3)
        self.assertEquals(arc_obj.end_angle, 1.2)


class GEDABoxParsingTests(GEDATestCase):

    def test_parsing_boxes_from_command(self):
        """ Tests parsing box commands into Rectangle objects. """
        test_strings = [
            "B 41700 42100 2900 1500 3 0 0 0 -1 -1 0 -1 -1 -1 -1 -1",
            "B 46100 41100 1200 2600 3 0 0 0 -1 -1 0 -1 -1 -1 -1 -1",
        ]

        for rect_string in test_strings:
            typ, params =  self.geda_parser._parse_command(
                StringIO.StringIO(rect_string)
            )
            self.assertEquals(typ, 'B')
            rect_obj = self.geda_parser._parse_B(None, params)
            self.assertEquals(rect_obj.type, 'rectangle')
            self.assertEquals(
                rect_obj.x,
                params['x']/self.geda_parser.SCALE_FACTOR
            )
            self.assertEquals(
                rect_obj.y,
                (params['y']+params['height'])/self.geda_parser.SCALE_FACTOR
            )
            self.assertEquals(
                rect_obj.width,
                params['width']/self.geda_parser.SCALE_FACTOR
            )
            self.assertEquals(
                rect_obj.height,
                params['height']/self.geda_parser.SCALE_FACTOR
            )

    def test_parsing_boxes_from_command_with_mirror_flag(self):
<<<<<<< HEAD
=======
        """ Test parsing boxes from command with mirror flag """
>>>>>>> 22a9127c
        mirror_test_strings = [
            (
                "B 100 300 300 500 3 0 0 0 -1 -1 0 -1 -1 -1 -1 -1",
                {'x': -40, 'y': 80, 'width': 30, 'height': 50},
            ),
            (
                "B -200 400 500 200 3 0 0 0 -1 -1 0 -1 -1 -1 -1 -1",
                {'x': -30, 'y': 60, 'width': 50, 'height': 20},
            )
        ]
        ## check mirrored rectangle
        for rect_string, result_dict in mirror_test_strings:
            typ, params =  self.geda_parser._parse_command(
                StringIO.StringIO(rect_string)
            )
            params['mirror'] = True
            rect_obj = self.geda_parser._parse_B(None, params)
            self.assertEquals(rect_obj.type, 'rectangle')
            self.assertEquals(rect_obj.x, result_dict['x'])
            self.assertEquals(rect_obj.y, result_dict['y'])
            self.assertEquals(rect_obj.width, result_dict['width'])
            self.assertEquals(rect_obj.height, result_dict['height'])


class GEDAPathParsingTests(GEDATestCase):

    def test_parsing_invalid_path(self):
        """ Test parsing a line command into a Line object. """
        invalid_example = """H 3 0 0 0 -1 -1 1 -1 -1 -1 -1 -1 2
M 510,240
X 510,240
z"""
        stream =  StringIO.StringIO(invalid_example)
        typ, params = self.geda_parser._parse_command(stream)
        self.assertRaises(
            GEDAError, 
            self.geda_parser._parse_H,
            stream,
            params
        )

    def test_parsing_path_with_first_element_not_M(self):
        """ Test parsing a line command into a Line object. """
        invalid_example = """H 3 0 0 0 -1 -1 1 -1 -1 -1 -1 -1 2
L 510,240
z"""
        stream =  StringIO.StringIO(invalid_example)
        typ, params = self.geda_parser._parse_command(stream)
        self.assertRaises(
            GEDAError, 
            self.geda_parser._parse_H,
            stream,
            params
        )

    def test_parse_simple_path_command(self):
        """ Tests parsing path commands into lists of shapes. """
        simple_example = """H 3 0 0 0 -1 -1 1 -1 -1 -1 -1 -1 5
M 510,240
L 601,200
L 555,295
L 535,265
z"""

        stream = StringIO.StringIO(simple_example)
        typ, params = self.geda_parser._parse_command(stream)
        self.assertEquals(typ, 'H')

        shapes = self.geda_parser._parse_H(stream, params)

        expected_results = [
            ['line', (51, 24), (60, 20)],
            ['line', (60, 20), (55, 29)],
            ['line', (55, 29), (53, 26)],
            ['line', (53, 26), (51, 24)],
        ]

        self.assertEquals(len(shapes), 4)

        for shape, expected in zip(shapes, expected_results):
            self.assertEquals(shape.type, expected[0])
            start_x, start_y = expected[1]
            self.assertEquals(shape.p1.x, start_x)
            self.assertEquals(shape.p1.y, start_y)
            end_x, end_y = expected[2]
            self.assertEquals(shape.p2.x, end_x)
            self.assertEquals(shape.p2.y, end_y)

    def test_parse_simple_path_command_with_mirrored_flag(self):
<<<<<<< HEAD
=======
        """ Test parsing simple path command with mirror flag set """
>>>>>>> 22a9127c
        simple_example = """H 3 0 0 0 -1 -1 1 -1 -1 -1 -1 -1 5
M 510,240
L 601,200
L 555,295
L 535,265
z"""
        stream = StringIO.StringIO(simple_example)
        typ, params = self.geda_parser._parse_command(stream)
        params['mirror'] = True
        shapes = self.geda_parser._parse_H(stream, params)

        expected_results = [
            ['line', (-51, 24), (-60, 20)],
            ['line', (-60, 20), (-55, 29)],
            ['line', (-55, 29), (-53, 26)],
            ['line', (-53, 26), (-51, 24)],
        ]

        self.assertEquals(len(shapes), 4)

        for shape, expected in zip(shapes, expected_results):
            self.assertEquals(shape.type, expected[0])
            start_x, start_y = expected[1]
            self.assertEquals(shape.p1.x, start_x)
            self.assertEquals(shape.p1.y, start_y)
            end_x, end_y = expected[2]
            self.assertEquals(shape.p2.x, end_x)
            self.assertEquals(shape.p2.y, end_y)

    def test_parse_curve_path_command(self):
<<<<<<< HEAD
=======
        """ Test parsing curve path command """
>>>>>>> 22a9127c
        curve_example = """H 3 0 0 0 -1 -1 0 2 20 100 -1 -1 6
M 100,100
L 500,100
C 700,100 800,275 800,400
C 800,500 700,700 500,700
L 100,700
z"""
        stream = StringIO.StringIO(curve_example)
        typ, params = self.geda_parser._parse_command(stream)
        self.assertEquals(typ, 'H')

        shapes = self.geda_parser._parse_H(stream, params)

        self.assertEquals(len(shapes), 5)

        expected_shapes = ['line', 'bezier', 'bezier', 'line', 'line']
        for shape, expected in zip(shapes, expected_shapes):
            self.assertEquals(shape.type, expected)


class GEDACircleParsingTests(GEDATestCase):

    def test_parse_circles(self):
        """ Tests parsing circle commands into Circle objects. """
        test_strings = [
            "V 49100 48800 900 3 0 0 0 -1 -1 0 -1 -1 -1 -1 -1",
            "V 51200 49000 400 3 0 0 0 -1 -1 0 -1 -1 -1 -1 -1",
        ]

        for circle_string in test_strings:
            typ, params =  self.geda_parser._parse_command(
                StringIO.StringIO(circle_string)
            )
            self.assertEquals(typ, 'V')
            circle_obj = self.geda_parser._parse_V(None, params)
            self.assertEquals(circle_obj.type, 'circle')
            self.assertEquals(
                circle_obj.x,
                params['x']/self.geda_parser.SCALE_FACTOR
            )
            self.assertEquals(
                circle_obj.y,
                params['y']/self.geda_parser.SCALE_FACTOR
            )
            self.assertEquals(
                circle_obj.radius,
                params['radius']/self.geda_parser.SCALE_FACTOR
            )

    def test_parse_circles_with_mirror_flag(self):
<<<<<<< HEAD
=======
        """ Test parsing circles with mirror flag set """
>>>>>>> 22a9127c
        test_strings = [
            "V 49100 48800 900 3 0 0 0 -1 -1 0 -1 -1 -1 -1 -1",
            "V 51200 49000 400 3 0 0 0 -1 -1 0 -1 -1 -1 -1 -1",
        ]
        for circle_string in test_strings:
            typ, params = self.geda_parser._parse_command(
                StringIO.StringIO(circle_string)
            )
            params['mirror'] = True
            self.assertEquals(typ, 'V')
            circle_obj = self.geda_parser._parse_V(None, params)
            self.assertEquals(circle_obj.type, 'circle')
            self.assertEquals(
                circle_obj.x,
                0-params['x']/self.geda_parser.SCALE_FACTOR
            )
            self.assertEquals(
                circle_obj.y,
                params['y']/self.geda_parser.SCALE_FACTOR
            )
            self.assertEquals(
                circle_obj.radius,
                params['radius']/self.geda_parser.SCALE_FACTOR
            )

class GEDAPinParsingTests(GEDATestCase):

    @staticmethod
    def get_pin_sample():
        """ Get pin command. """
        return """P 100 600 200 600 1 0 0
{
T 150 650 5 8 1 1 0 6 1
pinnumber=3
T 150 650 5 8 0 1 0 6 1
pinseq=3
T 250 500 9 16 0 1 0 0 1
pinlabel=+
T 150 550 5 8 0 1 0 8 1
pintype=in
}"""

    @staticmethod
    def get_reversed_pin():
        """ Get reversed pin command """
        return """P 100 600 200 600 1 0 1
{
T 150 650 5 8 1 1 0 6 1
pinnumber=E
T 150 650 5 8 0 1 0 6 1
pinseq=3
T 150 550 5 8 0 1 0 8 1
pintype=in
}"""

    def test_parse_pin(self):
        """ Tests parsing pin commands into Pin objects. """
        pin_sample = self.get_pin_sample()
        stream = StringIO.StringIO(pin_sample)
        typ, params =  self.geda_parser._parse_command(stream)
        self.assertEquals(typ, 'P')
        pin = self.geda_parser._parse_P(stream, params)

        self.assertEquals(pin.pin_number, '3')
        self.assertEquals(pin.label.text, '+')
        ## null_end
        self.assertEquals(pin.p1.x, 20)
        self.assertEquals(pin.p1.y, 60)
        ## connect_end
        self.assertEquals(pin.p2.x, 10)
        self.assertEquals(pin.p2.y, 60)

    def test_parse_pin_with_mirror_flag(self):
        """ Test parsing a pin command with the mirror flag set."""
        pin_sample = self.get_pin_sample()
        stream = StringIO.StringIO(pin_sample)
        typ, params =  self.geda_parser._parse_command(stream)
        params['mirror'] = True
        pin = self.geda_parser._parse_P(stream, params)

        ## null_end
        self.assertEquals(pin.p1.x, -20)
        self.assertEquals(pin.p1.y, 60)
        ## connect_end
        self.assertEquals(pin.p2.x, -10)
        self.assertEquals(pin.p2.y, 60)

    def test_parse_reversed_pin(self):
        """ Test pin command with reversed order of pin ends. """
        reversed_pin_sample = self.get_reversed_pin()
        stream = StringIO.StringIO(reversed_pin_sample)
        typ, params =  self.geda_parser._parse_command(stream)
        self.assertEquals(typ, 'P')
        pin = self.geda_parser._parse_P(stream, params)

        self.assertEquals(pin.pin_number, 'E')
        self.assertEquals(pin.label, None)
        ## null_end
        self.assertEquals(pin.p1.x, 10)
        self.assertEquals(pin.p1.y, 60)
        ## connect_end
        self.assertEquals(pin.p2.x, 20)
        self.assertEquals(pin.p2.y, 60)

    def test_parse_reversed_pin_with_mirror_flag(self):
        """
        Test parsing pin command with ends in reversed order and 
        the mirror flag set. 
        """
        reversed_pin_sample = self.get_reversed_pin()
        stream = StringIO.StringIO(reversed_pin_sample)
        typ, params =  self.geda_parser._parse_command(stream)
        params['mirror'] = True
        pin = self.geda_parser._parse_P(stream, params)

        ## null_end
        self.assertEquals(pin.p1.x, -10)
        self.assertEquals(pin.p1.y, 60)
        ## connect_end
        self.assertEquals(pin.p2.x, -20)
        self.assertEquals(pin.p2.y, 60)


class GEDAComponentParsingTests(GEDATestCase):

    def test_parse_command(self):
        """ Test parsing commands from a stream. """
        typ, params = self.geda_parser._parse_command(StringIO.StringIO('{'))
        self.assertEquals(typ, '{')
        self.assertEquals(params, {})

        typ, params = self.geda_parser._parse_command(
            StringIO.StringIO('A 49 34 223 30 90')
        )
        self.assertEquals(typ, 'A')
        self.assertEquals(params, {
            'x': 49,
            'y': 34,
            'radius': 223,
            'startangle': 30,
            'sweepangle': 90,
            'style_color': 3,
            'style_width': 10,
            'style_capstyle': 0,
            'style_dashstyle': 0,
            'style_dashlength': -1,
            'style_dashspace': -1,
        })

        expected_params = {
            'x': 18600,
            'y': 21500,
            'selectable': 1,
            'angle': 0,
            'mirror': 0,
            'basename': 'EMBEDDED555-1',
        }
        string = 'C 18600 21500 1 0 0 EMBEDDED555-1'
        typ, params = self.geda_parser._parse_command(
            StringIO.StringIO(string)
        )
        self.assertEquals(typ, 'C')
        self.assertEquals(params, expected_params)

    def test_parse_component_data(self):
        """ Tests parsing component data from symbol files and embedded
            sections.
        """
        self.geda_parser = GEDA([
            './test/geda/simple_example/symbols',
        ])

        fpath = open('test/geda/path.sch')
        component = self.geda_parser.parse_component_data(fpath, {
            'basename': 'test.sym',
        })
        fpath.close()

        self.assertEquals(component.name, 'test')
        self.assertEquals(len(component.symbols), 1)
        self.assertEquals(len(component.symbols[0].bodies), 1)
        self.assertEquals(len(component.symbols[0].bodies[0].shapes), 9)

    def test_parsing_unknown_component(self):
<<<<<<< HEAD
=======
        """ Test parsing unknown component """
>>>>>>> 22a9127c
        self.geda_parser.design = upconvert.core.design.Design()
        stream = StringIO.StringIO('C 18600 21500 1 0 0 invalid.sym')
        component, instance = self.geda_parser._parse_component(
            stream,
            {'basename': 'invalid',},
        )
        self.assertEquals(component, None)
        self.assertEquals(instance, None)


class GEDATopLevelShapeTests(GEDATestCase):

    def test_adding_top_level_shapes_to_design(self):
<<<<<<< HEAD
=======
        """ Test adding top-level shapes to design """
>>>>>>> 22a9127c
        with open('/tmp/toplevelshapes.sch', 'w') as toplevel_sch:
            toplevel_sch.write("\n".join([
                "v 20001 2",
                "L 40800 46600 45700 46600 3 0 0 0 -1 -1",
                "L 42300 45900 42900 45500 3 0 0 0 -1 -1",
                GEDAPinParsingTests.get_pin_sample(),
                GEDAPinParsingTests.get_reversed_pin(),
            ]))

        design = self.geda_parser.parse('/tmp/toplevelshapes.sch')

        self.assertEquals(len(design.shapes), 2)
        self.assertEquals(len(design.pins), 2)

        self.assertItemsEqual(
            ['line', 'line'],
            [s.type for s in design.shapes]
        )


class GEDAStyleTests(GEDATestCase):

    def test_attaching_styles_to_shape(self):
<<<<<<< HEAD
=======
        """ Test attaching style to shape """
>>>>>>> 22a9127c
        params = {
            'x': 49, 'y': 34,
            'radius': 223,
            'startangle': 30,
            'sweepangle': 90,
            'style_capstyle': None,
            'style_color': None,
            'style_dashlength': None,
            'style_dashspace': None,
            'style_dashstyle': None,
            'style_width': None,
        }
        shape_ = upconvert.core.shape.Arc(0, 0, 200, 200, 200)
        self.geda_parser._save_parameters_to_object(shape_, params)
        self.assertItemsEqual(shape_.styles, {
            'style_capstyle': None,
            'style_color': None,
            'style_dashlength': None,
            'style_dashspace': None,
            'style_dashstyle': None,
            'style_width': None,
        })

    def test_attaching_styles_to_invalid_object(self):
<<<<<<< HEAD
=======
        """ Test attaching styles to invalid objects """
>>>>>>> 22a9127c
        import logging
        logging.basicConfig(level=logging.INFO)
        import StringIO

        stream = StringIO.StringIO()
        logging.root.handlers = []
        logger = logging.getLogger('parser.geda')
        logger.setLevel(logging.DEBUG)
        logger.addHandler(logging.StreamHandler(stream))

        self.geda_parser._save_parameters_to_object(
            object,
            {'style_color': 1, 'style_somethingelse': 1},
        )
        self.assertIn('without styles dict', stream.getvalue())


class GEDAFullConversionTests(GEDATestCase):

    def test_parse(self):
        """ Tests parsing valid and invalid schematic files. """
        self.geda_parser = GEDA([
            'test/geda/simple_example/symbols',
        ])

        invalid_sch = open('/tmp/invalid.sch', 'w')
        invalid_sch.write('C 18600 21500 1 0 0 EMBEDDED555-1')
        invalid_sch.close()
        self.assertRaises(
            GEDAError,
            self.geda_parser.parse,
            '/tmp/invalid.sch'
        )

        ## testing EMBEDDED component
        design = self.geda_parser.parse(
            './test/geda/embedded_component.sch'
        )

        components = design.components.components #test components dictionary
        self.assertEquals(components.keys(), ['EMBEDDEDbattery-1'])

        component = components['EMBEDDEDbattery-1']
        self.assertEquals(component.name, 'EMBEDDEDbattery-1')

        keys = ['p1x', 'p1y', 'p2x', 'p2y', 'num', 'seq', 'label', 'type']
        expected_pins = [
            dict(zip(keys, [0, 200, 200, 200, '1', 1, '+', 'pwr'])),
            dict(zip(keys, [700, 200, 500, 200, '2', 2, '-', 'pwr'])),
        ]
        for pin, expected_pin in zip(component.symbols[0].bodies[0].pins,
                                     expected_pins):
            self.assertEquals(pin.label.text, expected_pin['label'])
            ## test reversed pin order due to different handling in direction
            self.assertEquals(
                pin.p1.x,
                expected_pin['p2x'] / self.geda_parser.SCALE_FACTOR
            )
            self.assertEquals(
                pin.p1.y,
                expected_pin['p2y'] / self.geda_parser.SCALE_FACTOR
            )
            self.assertEquals(
                pin.p2.x,
                expected_pin['p1x'] / self.geda_parser.SCALE_FACTOR
            )
            self.assertEquals(
                pin.p2.y,
                expected_pin['p1y'] / self.geda_parser.SCALE_FACTOR
            )
            self.assertEquals(pin.pin_number, expected_pin['num'])

        ## testing referenced component
        design = self.geda_parser.parse('test/geda/component.sch')

        components = design.components.components #test components dictionary
        self.assertEquals(components.keys(), ['battery-1'])

        component = components['battery-1']
        self.assertEquals(component.name, 'battery-1')

        keys = ['p1x', 'p1y', 'p2x', 'p2y', 'num', 'seq', 'label', 'type']
        expected_pins = [
            dict(zip(keys, [0, 200, 200, 200, '1', 1, '+', 'pwr'])),
            dict(zip(keys, [700, 200, 500, 200, '2', 2, '-', 'pwr'])),
        ]
        for pin, expected_pin in zip(component.symbols[0].bodies[0].pins,
                                     expected_pins):
            self.assertEquals(pin.label.text, expected_pin['label'])
            ## test reversed pin order due to different handling in direction
            self.assertEquals(
                pin.p1.x,
                expected_pin['p2x'] / self.geda_parser.SCALE_FACTOR
            )
            self.assertEquals(
                pin.p1.y,
                expected_pin['p2y'] / self.geda_parser.SCALE_FACTOR
            )
            self.assertEquals(
                pin.p2.x,
                expected_pin['p1x'] / self.geda_parser.SCALE_FACTOR
            )
            self.assertEquals(
                pin.p2.y,
                expected_pin['p1y'] / self.geda_parser.SCALE_FACTOR
            )
            self.assertEquals(pin.pin_number, expected_pin['num'])

    def test_parse_full(self):
        """
        Test parsing a complete schematic file generating OpenJSON.
        """
        self.geda_parser = GEDA([
            './test/geda/simple_example/symbols',
        ])
        design = self.geda_parser.parse(
            'test/geda/simple_example/simple_example.sch'
        )
        self.assertEquals(len(design.nets), 2)

        net_names = [net.net_id for net in design.nets]
        self.assertEquals(
            sorted(net_names),
            sorted(['+_1', '-_In+']),
        )<|MERGE_RESOLUTION|>--- conflicted
+++ resolved
@@ -24,12 +24,7 @@
 import os
 from unittest import TestCase
 import StringIO
-<<<<<<< HEAD
-from upconvert.parser.geda import GEDA, GEDAError, GEDAText, \
-                                  GEDADesign
-=======
 from upconvert.parser.geda import GEDA, GEDAError, GEDAText
->>>>>>> 22a9127c
 
 import upconvert.core.design
 import upconvert.core.shape
@@ -44,14 +39,6 @@
         assert parser != None
 
 
-<<<<<<< HEAD
-class GEDADesignTests(TestCase):
-
-    def test_adding_license_text(self):
-        geda_text = GEDAText('BSD', attribute='use_license')
-        design = GEDADesign()
-        design.add_geda_text(geda_text)
-=======
 class GEDATextTests(TestCase):
 
     def test_adding_license_text(self):
@@ -60,26 +47,18 @@
         parser = GEDA()
         design = upconvert.core.design.Design()
         parser.add_text_to_design(design, geda_text)
->>>>>>> 22a9127c
 
         self.assertEquals(
             design.design_attributes.metadata.license,
             'BSD'
         )
 
-<<<<<<< HEAD
-    def test_adding_license_text(self):
-        geda_text = GEDAText('some text', attribute='test_attr')
-        design = GEDADesign()
-        design.add_geda_text(geda_text)
-=======
     def test_adding_attribute_to_design(self):
         """ Add regular attribute to design from GEDAText """
         geda_text = GEDAText('some text', attribute='test_attr')
         parser = GEDA()
         design = upconvert.core.design.Design()
         parser.add_text_to_design(design, geda_text)
->>>>>>> 22a9127c
 
         self.assertEquals(
             design.design_attributes.attributes['test_attr'],
@@ -245,27 +224,13 @@
         self.assertEquals(attributes, expected_attributes)
 
     def test_parsing_environment_with_invalid_multi_line_attribute(self):
-<<<<<<< HEAD
-=======
         """ Test parsing environemt with invalid multi-line attribute """
->>>>>>> 22a9127c
         no_env = "P 100 600 200 600 1 0 0"
         stream = StringIO.StringIO(no_env)
         attributes = self.geda_parser._parse_environment(stream)
         self.assertEquals(attributes, None)
         self.assertEquals(stream.tell(), 0)
 
-<<<<<<< HEAD
-        valid_env = """{
-T 150 650 5 8 1 1 0 6 1
-attribute_label=this is an attribute
-but stretches over multiple lines which
-is invalid in GEDA.
-}"""
-        self.assertEquals(attributes, None)
-
-=======
->>>>>>> 22a9127c
 
 class GEDAAngleConversionTests(GEDATestCase):
     """ The tests of the geda parser """
@@ -328,12 +293,8 @@
 
 class GEDATitleParsingTest(GEDATestCase):
 
-<<<<<<< HEAD
-    def test__parse_title_frame(self):
-=======
     def test_parse_title_frame(self):
         """ Test parsing title frame components """
->>>>>>> 22a9127c
         title_frames = {
             'title-E': (44000, 34000),
             'title-bordered-E': (44000, 34000),
@@ -723,10 +684,7 @@
         self.assertEquals(arc_obj.end_angle, 1.0)
 
     def test_parse_arc_with_sweepangle_200(self):
-<<<<<<< HEAD
-=======
         """ Test parsing arc with sweepangle 200 """
->>>>>>> 22a9127c
         typ, params =  self.geda_parser._parse_command(
             StringIO.StringIO("A 44300 49800 500 30 200 3 0 0 0 -1 -1")
         )
@@ -749,10 +707,7 @@
         self.assertEquals(arc_obj.end_angle, 1.2)
 
     def test_parse_arc_with_sweepangle_291(self):
-<<<<<<< HEAD
-=======
         """ Test parsing arc with sweepangle 291 """
->>>>>>> 22a9127c
         typ, params =  self.geda_parser._parse_command(
             StringIO.StringIO("A 45100 48400 700 123 291 3 0 0 0 -1 -1")
         )
@@ -766,10 +721,7 @@
         self.assertEquals(arc_obj.end_angle, 1.7)
 
     def test_parse_arc_with_sweepangle_larger_full_circle(self):
-<<<<<<< HEAD
-=======
         """ Test parsing arc larger then full circle """
->>>>>>> 22a9127c
         typ, params =  self.geda_parser._parse_command(
             StringIO.StringIO("A 45100 48400 700 123 651 3 0 0 0 -1 -1")
         )
@@ -783,10 +735,7 @@
         self.assertEquals(arc_obj.end_angle, 1.7)
 
     def test_parse_arc_with_large_sweepangle(self):
-<<<<<<< HEAD
-=======
         """ Test parsing arc with large sweepangle """
->>>>>>> 22a9127c
         typ, params =  self.geda_parser._parse_command(
             StringIO.StringIO("A 0 0 500 30 200 3 0 0 0 -1 -1")
         )
@@ -836,10 +785,7 @@
             )
 
     def test_parsing_boxes_from_command_with_mirror_flag(self):
-<<<<<<< HEAD
-=======
         """ Test parsing boxes from command with mirror flag """
->>>>>>> 22a9127c
         mirror_test_strings = [
             (
                 "B 100 300 300 500 3 0 0 0 -1 -1 0 -1 -1 -1 -1 -1",
@@ -929,10 +875,7 @@
             self.assertEquals(shape.p2.y, end_y)
 
     def test_parse_simple_path_command_with_mirrored_flag(self):
-<<<<<<< HEAD
-=======
         """ Test parsing simple path command with mirror flag set """
->>>>>>> 22a9127c
         simple_example = """H 3 0 0 0 -1 -1 1 -1 -1 -1 -1 -1 5
 M 510,240
 L 601,200
@@ -963,10 +906,7 @@
             self.assertEquals(shape.p2.y, end_y)
 
     def test_parse_curve_path_command(self):
-<<<<<<< HEAD
-=======
         """ Test parsing curve path command """
->>>>>>> 22a9127c
         curve_example = """H 3 0 0 0 -1 -1 0 2 20 100 -1 -1 6
 M 100,100
 L 500,100
@@ -1017,10 +957,7 @@
             )
 
     def test_parse_circles_with_mirror_flag(self):
-<<<<<<< HEAD
-=======
         """ Test parsing circles with mirror flag set """
->>>>>>> 22a9127c
         test_strings = [
             "V 49100 48800 900 3 0 0 0 -1 -1 0 -1 -1 -1 -1 -1",
             "V 51200 49000 400 3 0 0 0 -1 -1 0 -1 -1 -1 -1 -1",
@@ -1205,10 +1142,7 @@
         self.assertEquals(len(component.symbols[0].bodies[0].shapes), 9)
 
     def test_parsing_unknown_component(self):
-<<<<<<< HEAD
-=======
         """ Test parsing unknown component """
->>>>>>> 22a9127c
         self.geda_parser.design = upconvert.core.design.Design()
         stream = StringIO.StringIO('C 18600 21500 1 0 0 invalid.sym')
         component, instance = self.geda_parser._parse_component(
@@ -1222,10 +1156,7 @@
 class GEDATopLevelShapeTests(GEDATestCase):
 
     def test_adding_top_level_shapes_to_design(self):
-<<<<<<< HEAD
-=======
         """ Test adding top-level shapes to design """
->>>>>>> 22a9127c
         with open('/tmp/toplevelshapes.sch', 'w') as toplevel_sch:
             toplevel_sch.write("\n".join([
                 "v 20001 2",
@@ -1249,10 +1180,7 @@
 class GEDAStyleTests(GEDATestCase):
 
     def test_attaching_styles_to_shape(self):
-<<<<<<< HEAD
-=======
         """ Test attaching style to shape """
->>>>>>> 22a9127c
         params = {
             'x': 49, 'y': 34,
             'radius': 223,
@@ -1277,10 +1205,7 @@
         })
 
     def test_attaching_styles_to_invalid_object(self):
-<<<<<<< HEAD
-=======
         """ Test attaching styles to invalid objects """
->>>>>>> 22a9127c
         import logging
         logging.basicConfig(level=logging.INFO)
         import StringIO
