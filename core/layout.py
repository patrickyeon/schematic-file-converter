--- conflicted
+++ resolved
@@ -1,9 +1,6 @@
 #!/usr/bin/env python2
 """ The layout class """
 
-<<<<<<< HEAD
-from shape import Line
-=======
 # upconvert.py - A universal hardware design file format converter using
 # Format:       upverter.com/resources/open-json-format/
 # Development:  github.com/upverter/schematic-file-converter
@@ -22,7 +19,7 @@
 # See the License for the specific language governing permissions and
 # limitations under the License.
 
->>>>>>> 83acec50
+from shape import Line
 
 class Layout:
     """ The layout class holds the PCB Layout portion of the design to
