#!/usr/bin/env python

class Net:
    """ a Net with metadata and a list of points (with connections)
    Internal representation of a net, closely matches JSON net """

    def __init__(self,net_id):
        self.net_id = net_id
        self.points = list()
        self.attributes = dict()
        self.annotations = list()


    def add_annotation(self, annotation):
        self.annotations.append(annotation)
<<<<<<< HEAD
        
=======


    def add_attribute(self, key, value):
        self.attributes[key] = value
>>>>>>> 2647656b

    def add_attribute(self, key, value):
        self.attributes[key] = value

<<<<<<< HEAD

=======
>>>>>>> 2647656b
    def add_point(self,p):
        """ Add a point p to the net """
        self.points[p] = {
            "point_id": p, # use the point tuples as ID's
            "x":p[0],
            "y":p[1],
            "connected_components": [],
            "connected_points": set()
            }


    def add_net_point(self,net_point):
        self.points.append(net_point)


    def conn_point(self,a,b):
        """ connect point b to point a """
        self.points[a]["connected_points"].add(b)


    def connected(self,seg):
        """ is segment connected to this net """
        a,b = seg
        return a in self.points or b in self.points


    def connect(self,seg):
        """ connect segment to this net """
        a,b = seg
        if a not in self.points:
            self.addpoint(a)
        self.connpoint(a,b)
        if b not in self.points:
            self.addpoint(b)
        self.connpoint(b,a)


    def pretty_points(self):
        """ return points array with point_id's instead of tuples """
        a = self.points.values()
        for p in a:
            p["connected_points"] = [self.point_id(i) for i in p["connected_points"]]
            p["point_id"] = self.point_id(p["point_id"])
        return a


    def point_id(self, p):
        """ point_id gives a point id of the form 6100x4950, which is unique for each point """
        return str(p[0])+"x"+str(p[1])


    def json(self):
        return {
            "net_id":self.net_id,
            "attributes":self.attributes,
            "annotations":[a.json() for a in self.annotations],
            "points":[p.json() for p in self.points]
            }


class NetPoint:
    """ A point, basic element in a net """

    def __init__(self,point_id,x,y):
        self.point_id = point_id
        self.x = x
        self.y = y
        self.connected_points = list()
        self.connected_components = list()

    def add_connected_point(self,point_id):
        self.connected_points.append(point_id)

    def add_connected_component(self,connected_component):
        self.connected_components.append(connected_component)

    def json(self):
        return {
            "point_id" : self.point_id,
            "x" : self.x,
            "y" : self.y,
            "connected_points" : self.connected_points,
            "connected_components" :
                [cc.json() for cc in self.connected_components]
            }


class ConnectedComponent:
    """ Object representing a component connected to a net """

    def __init__(self, instance_id, pin_number):
        self.instance_id = instance_id
        self.pin_number = pin_number

    def json(self):
        return {
            "instance_id" : self.instance_id,
            "pin_number" : self.pin_number
            }







<|MERGE_RESOLUTION|>--- conflicted
+++ resolved
@@ -13,22 +13,12 @@
 
     def add_annotation(self, annotation):
         self.annotations.append(annotation)
-<<<<<<< HEAD
-        
-=======
 
 
     def add_attribute(self, key, value):
         self.attributes[key] = value
->>>>>>> 2647656b
 
-    def add_attribute(self, key, value):
-        self.attributes[key] = value
 
-<<<<<<< HEAD
-
-=======
->>>>>>> 2647656b
     def add_point(self,p):
         """ Add a point p to the net """
         self.points[p] = {
